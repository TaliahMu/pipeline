import datajoint as dj
from tiffreader import TIFFReader
from . import experiment, vis, PipelineException
from warnings import warn
import numpy as np
import sh
import os
from commons import lab
try:
    import pyfnnd
except ImportError:
    warn('Could not load pyfnnd.  Oopsi spike inference will fail. Install from https://github.com/cajal/PyFNND.git')
from .utils.dsp import mirrconv
from .utils.eye_tracking import ROIGrabber, ts2sec, read_video_hdf5, PupilTracker, CVROIGrabber
from . import config
from distutils.version import StrictVersion
from .utils import galvo_corrections
from .experiment import Session, Scan
import imreg_dft as ird
import matplotlib.pyplot as plt
from .utils import caiman_interface as cmn


assert StrictVersion(dj.__version__) >= StrictVersion('0.2.9')

schema = dj.schema('pipeline_preprocess', locals())


def notnan(x, start=0, increment=1):
    while np.isnan(x[start]) and 0 <= start < len(x):
        start += increment
    return start


def fill_nans(x):
    """
    :param x:  1D array  -- will
    :return: the array with nans interpolated
    The input argument is modified.
    """
    nans = np.isnan(x)
    x[nans] = 0 if nans.all() else np.interp(nans.nonzero()[0], (~nans).nonzero()[0], x[~nans])
    return x


def normalize(img):
    return (img - img.min()) / (img.max() - img.min())


def erd():
    """a shortcut for convenience"""
    dj.ERD(schema).draw(prefix=False)


@schema
class Slice(dj.Lookup):
    definition = """  # slices in resonant scanner scans
    slice  : tinyint  # slice in scan
    """
    contents = ((i,) for i in range(12))


@schema
class Channel(dj.Lookup):
    definition = """  # recording channel, directly related to experiment.PMTFilterSet.Channel
    channel : tinyint
    """
    contents = [[1], [2], [3], [4]]


@schema
class Prepare(dj.Imported):
    definition = """  # master table that gathers data about the scans of different types, prepares for trace extraction
    -> experiment.Scan
    """

    class Galvo(dj.Part):
        definition = """    # basic information about resonant microscope scans, raster correction
        -> Prepare
        ---
        nframes_requested       : int               # number of valumes (from header)
        nframes                 : int               # frames recorded
        px_width                : smallint          # pixels per line
        px_height               : smallint          # lines per frame
        um_width                : float             # width in microns
        um_height               : float             # height in microns
        bidirectional           : tinyint           # 1=bidirectional scanning
        fps                     : float             # (Hz) frames per second
        zoom                    : decimal(4,1)      # zoom factor
        dwell_time              : float             # (us) microseconds per pixel per frame
        nchannels               : tinyint           # number of recorded channels
        nslices                 : tinyint           # number of slices
        slice_pitch             : float             # (um) distance between slices
        fill_fraction           : float             # raster scan fill fraction (see scanimage)
        preview_frame           : longblob          # raw average frame from channel 1 from an early fragment of the movie
        raster_phase            : float             # shift of odd vs even raster lines
        """

        def get_correct_raster(self):
            """
             :returns: A function to perform raster correction on the scan
                    [image_height, image_width, channels, slices, num_frames].
            """
            raster_phase, fill_fraction = self.fetch1['raster_phase', 'fill_fraction']
            if raster_phase == 0:
                return lambda scan: np.double(scan)
            else:
                return lambda scan: galvo_corrections.correct_raster(scan, raster_phase,
                                                                     fill_fraction)

        def estimate_num_components_per_slice(self):
            """ Estimates the number of components per scan slice using simple rules of thumb.

            For somatic scans, estimate number of neurons based on:
            (100x100x100)um^3 = 1e6 um^3 -> 1e2 neurons; (1x1x1)mm^3 = 1e9 um^3 -> 1e5 neurons

            For axonal/dendritic scans, just ten times our estimate of neurons.

            :returns: Number of components
            :rtype: int
            """

            # Get slice dimensions (in micrometers)
            slice_height, slice_width = (Prepare.Galvo() & self).fetch1['um_height',
                                                                       'um_width']
            slice_thickness = 10  # assumption
            slice_volume = slice_width * slice_height * slice_thickness

            # Estimate number of components
            if Session.TargetStructure() & self:  # scan is axonal/dendritic
                num_components = slice_volume * 0.001  # ten times as many neurons
            else:
                num_components = slice_volume * 0.0001

            return int(round(num_components))


    class GalvoMotion(dj.Part):
        definition = """   # motion correction for galvo scans
        -> Prepare.Galvo
        -> Slice
        ---
        -> Channel
        template                    : longblob       # stack that was used as alignment template
        motion_xy                   : longblob       # (pixels) y,x motion correction offsets
        motion_rms                  : float          # (um) stdev of motion
        align_times=CURRENT_TIMESTAMP: timestamp     # automatic
        """

        def get_correct_motion(self):
            """
            :returns: A function to performs motion correction on scans
                      [image_height, image_width, channels, slices, num_frames].
            """
            xy_motion = self.fetch1['motion_xy']

            def my_lambda_function(scan, indices=None):
                if indices is None:
                    return galvo_corrections.correct_motion(scan, xy_motion)
                else:
                    return galvo_corrections.correct_motion(scan, xy_motion[:, indices])

            return my_lambda_function

    class GalvoAverageFrame(dj.Part):
        definition = """   # average frame for each slice and channel after corrections
        -> Prepare.GalvoMotion
        -> Channel
        ---
        frame  : longblob     # average frame ater Anscombe, max-weighting,
        """

    class Aod(dj.Part):
        definition = """   # information about AOD scans
        -> Prepare
        """

    class AodPoint(dj.Part):
        definition = """  # points in 3D space in coordinates of an AOD scan
        -> Prepare.Aod
        point_id : smallint    # id of a scan point
        ---
        x: float   # (um)
        y: float   # (um)
        z: float   # (um)
        """

    def save_video(self, filename='galvo_corrections.mp4', slice=1, channel=1,
                   start_index=0, seconds=30, dpi=200):
        """ Creates an animation video showing the original vs corrected scan.

        :param string filename: Output filename (path + filename)
        :param int slice: Slice to use for plotting (key for GalvoMotion). Starts at 1
        :param int channel: What channel from the scan to use. Starts at 1
        :param int start_index: Where in the scan to start the video.
        :param int seconds: How long in seconds should the animation run.
        :param int dpi: Dots per inch, controls the quality of the video.

        :returns Figure. You can call show() on it.
        :rtype: matplotlib.figure.Figure
        """
        # Get scan filename
        scan_filename = (Scan() & self).get_local_filename()

        # Get fps and total_num_frames
        fps = (Prepare.Galvo() & self).fetch1['fps']
        num_video_frames = int(round(fps * seconds))
        stop_index = start_index + num_video_frames

        # Load the scan
        reader = TIFFReader(scan_filename)
        scan = np.double(reader[:, :, channel - 1, slice - 1, start_index: stop_index])
        scan = scan.squeeze()
        original_scan = scan.copy()

        # Correct the scan
        correct_motion = (Prepare.GalvoMotion() & self &
                          {'slice': slice, 'channel': channel}).get_correct_motion()
        correct_raster = (Prepare.Galvo() & self).get_correct_raster()
        raster_corrected = correct_raster(scan)
        motion_corrected = correct_motion(raster_corrected, range(start_index, stop_index))
        corrected_scan = motion_corrected

        # Create animation
        import matplotlib.animation as animation

        ## Set the figure
        fig = plt.figure()

        plt.subplot(1, 2, 1)
        plt.title('Original')
        im1 = plt.imshow(original_scan[:, :, 0], vmin=original_scan.min(),
                         vmax=original_scan.max())  # just a placeholder
        plt.axis('off')
        plt.colorbar()

        plt.subplot(1, 2, 2)
        plt.title('Corrected')
        im2 = plt.imshow(corrected_scan[:, :, 0], vmin=corrected_scan.min(),
                         vmax=corrected_scan.max())  # just a placeholder
        plt.axis('off')
        plt.colorbar()

        ## Make the animation
        def update_img(i):
            im1.set_data(original_scan[:, :, i])
            im2.set_data(corrected_scan[:, :, i])

        video = animation.FuncAnimation(fig, update_img, num_video_frames,
                                        interval=1000 / fps)

        # Save animation
        print('Saving video at:', filename)
        print('If this takes too long, stop it and call again with dpi < 200 (default)')
        video.save(filename, dpi=dpi)

        return fig

<<<<<<< HEAD
=======

@schema
class CorrelationImage(dj.Computed):
    definition = """
    # correlation image to identify responsive parts

    -> Prepare
    -> Slice
    -> Channel
    ---
    correlation_image   : longblob # correlation image
    """

    key_source = Prepare() & Prepare.GalvoMotion()

    def _make_tuples(self, key):
        print('Processing', key, flush=True)

        scan_path = (Session() & key).fetch1['scan_path']
        local_path = lab.Paths().get_local_path(scan_path)
        scan_name = (Scan() & key).fetch1['filename']
        local_filename = os.path.join(local_path, scan_name) + '_*.tif'  # all parts
         # Get raster_correction and motion_correction params
        raster_phase, fill_fraction = (Prepare.Galvo() & key).fetch1['raster_phase', 'fill_fraction']

        # Load the scan
        reader = TIFFReader(local_filename)
        for sli, channel in zip(*(Prepare.GalvoMotion() & key).fetch['slice', 'channel']):
            print('Processing channel {} of slice {}'.format(channel, sli), flush=True)
            xy_motion = (Prepare.GalvoMotion() & key & dict(slice=sli, channel=channel)).fetch1['motion_xy']
            scan = np.double(reader[:, :, channel - 1, sli - 1, :]).squeeze()

            # Correct the scan
            raster_corrected = galvo_corrections.correct_raster(scan, raster_phase, fill_fraction)
            motion_corrected = galvo_corrections.correct_motion(raster_corrected, xy_motion)

            m = cmn.movie(motion_corrected)
            self.insert1(dict(key,
                              correlation_image=m.local_correlations(),
                              slice=sli, channel=channel))


>>>>>>> 6355f992
@schema
class Method(dj.Lookup):
    definition = """  #  methods for extraction from raw data for either AOD or Galvo data
    extract_method :  tinyint
    """
    contents = [[1], [2], [3], [4]]

    class Aod(dj.Part):
        definition = """
        -> Method
        ---
        description  : varchar(60)
        high_pass_stop=null : float   # (Hz)
        low_pass_stop=null  : float   # (Hz)
        subtracted_princ_comps :  tinyint  # number of principal components to subtract
        """
        contents = [
            [1, 'raw traces', None, None, 0],
            [2, 'band pass, -1 princ comp', 0.02, 20, -1],
        ]

    class Galvo(dj.Part):
        definition = """  # extraction methods for galvo
        -> Method
        ---
        segmentation  :  varchar(16)   #
        """
        contents = [
            [1, 'manual'],
            [2, 'nmf']
        ]


@schema
class ExtractRaw(dj.Imported):
    definition = """  # corection, source extraction and trace deconvolution of a two-photon scan
    -> Prepare
    -> Method
    """
    @property
    def key_source(self):

        return (Prepare() * Method() & dj.OrList([
                            (Prepare.Galvo() * Method.Galvo() - 'segmentation="manual"'),
                            Prepare.Galvo() * Method.Galvo() * ManualSegment(),
                            Prepare.Aod() * Method.Aod()]) ) \
            - (Session.TargetStructure() & 'compartment="axon"')

    class Trace(dj.Part):
        definition = """
        # Raw trace, common to Galvo
        -> ExtractRaw
        -> Channel
        trace_id  : smallint
        ---
        raw_trace : longblob     # unprocessed calcium trace
        """

    class GalvoSegmentation(dj.Part):
        definition = """
        # Segmentation of galvo movies
        -> ExtractRaw
        -> Slice
        ---
        segmentation_mask=null  :  longblob
        """

    class GalvoROI(dj.Part):
        definition = """
        # Region of interest produced by segmentation
        -> ExtractRaw.GalvoSegmentation
        -> ExtractRaw.Trace
        ---
        mask_pixels          :longblob      # indices into the image in column major (Fortran) order
        mask_weights = null  :longblob      # weights of the mask at the indices above
        """

        @staticmethod
        def reshape_masks(mask_pixels, mask_weights, px_height, px_width):
            ret = np.zeros((px_height, px_width, len(mask_pixels)))
            for i, (mp, mw) in enumerate(zip(mask_pixels, mask_weights)):
                mask = np.zeros(px_height * px_width)
                mask[mp.squeeze().astype(int) - 1] = mw.squeeze()
                ret[..., i] = mask.reshape(px_height, px_width, order='F')
            return ret

        def get_mask_as_image(self):
            """Return the mask for this single ROI as  an image (2-d array)"""
            # Get params
            pixel_indices, weights = (ExtractRaw.GalvoROI() & self).fetch1['mask_pixels',
                                                                           'mask_weights']
            image_height, image_width = (Prepare.Galvo() & self).fetch1['px_height',
                                                                        'px_width']
            # Calculate and reshape mask
            mask_as_vector = np.zeros(image_height * image_width)
            mask_as_vector[pixel_indices - 1] = weights
            spatial_mask = mask_as_vector.reshape(image_height, image_width, order='F')

            return spatial_mask

    class SpikeRate(dj.Part):
        definition = """
        # Spike trace deconvolved during CNMF
        -> ExtractRaw.Trace
        ---
        spike_trace :longblob
        """

    class GalvoCorrelationImage(dj.Part):
        definition = """
        # Each pixel shows the (average) temporal correlation between that pixel and its four neighbors
        -> ExtractRaw
        -> Channel
        -> Slice
        ---
        correlation_image   : longblob # correlation image
        """

    class BackgroundComponents(dj.Part):
        definition = """
        # Inferred background components with the CNMF algorithm
        -> ExtractRaw
        -> Channel
        -> Slice
        ----------------
        masks    : longblob # array (im_width x im_height x num_background_components)
        activity : longblob # array (num_background_components x timesteps)
        """

    class ARCoefficients(dj.Part):
        definition = """
        # Fitted parameters for the autoregressive process (CNMF)
        -> ExtractRaw.Trace
        ----------------
        g: longblob # array with g1, g2, ... values for the AR process
        """

    class CNMFParameters(dj.Part):
        definition = """
        # Arguments used to demix and deconvolve the scan with CNMF
        -> ExtractRaw
        --------------
        num_components      : smallint # estimated number of components
        merge_threshold     : float # overlapping masks are merged if temporal correlation greater than this
        num_background_components   : smallint # estimated number of background components
        init_on_patches     : boolean   # wheter to run initialization on patches
        num_processes = null    : smallint # number of processes to run in parallel, null=all possible
        memory_usage_in_gb  : int # how much memory to use
        num_pixels_per_process  : int # number of pixels processed at a time
        block_size          : int # number of pixels per each dot product
        init_method         : enum("greedy_roi", "sparse_nmf") # type of initialization used
        ar_order            : tinyint # order of the autoregressive process for impulse function response
        neuron_size_in_pixels = null   :   tinyint
        alpha_snmf = null   : float   # Regularization parameter for SNMF
        patch_downsampling_factor = null : tinyint # how to downsample the scan
        percentage_of_patch_overlap = null : float # overlap between adjacent patches
        """

    def plot_traces_and_masks(self, traces, slice, mask_channel=1, outfile='traces.pdf'):

        import seaborn as sns
        import matplotlib.pyplot as plt

        key = (self * self.GalvoSegmentation().proj() * Method.Galvo() & dict(segmentation='nmf', slice=slice))
        trace_selection = 'trace_id in ({})'.format(','.join([str(s) for s in traces]))
        rel = self.GalvoROI() * self.SpikeRate() * ComputeTraces.Trace() & key & dict(segmentation=2) & trace_selection

        mask_px, mask_w, spikes, traces, ids \
            = rel.fetch.order_by('trace_id')['mask_pixels', 'mask_weights', 'spike_trace', 'trace', 'trace_id']
        template = np.stack((normalize(t) for t in (Prepare.GalvoAverageFrame() & key).fetch['frame'])
                            , axis=2)[..., mask_channel - 1]

        d1, d2, fps = [int(elem) for elem in (Prepare.Galvo() & key).fetch1['px_height', 'px_width', 'fps']]
        selected_window = int(np.round(fps * 120))
        t = np.arange(selected_window) / fps

        masks = self.GalvoROI.reshape_masks(mask_px, mask_w, d1, d2)

        plot_grid = plt.GridSpec(1, 3)

        with sns.axes_style('white'):
            fig = plt.figure(figsize=(15, 5), dpi=100)
            ax_image = fig.add_subplot(plot_grid[0, 0])
        with sns.axes_style('ticks'):
            ax = fig.add_subplot(plot_grid[0, 1:])

        ax_image.imshow(template, cmap=plt.cm.gray)
        spike_traces = np.hstack(spikes).T
        # --- plot zoom in
        T = spike_traces.shape[1]
        spike_traces[np.isnan(spike_traces)] = 0
        loc = np.argmax(np.convolve(spike_traces.sum(axis=0), np.ones(selected_window) / selected_window, mode='same'))
        loc = max(loc - selected_window // 2, 0)
        loc = T - selected_window if loc > T - selected_window else loc

        offset = 0
        for i, (ca_trace, trace_id) in enumerate(zip(traces, ids)):
            ca_trace = np.array(ca_trace[loc:loc + selected_window])
            ca_trace -= ca_trace.min()
            ax.plot(t, ca_trace + offset, 'k', lw=1)
            offset += ca_trace.max() * 1.1
            tmp_mask = np.asarray(masks[..., i])
            tmp_mask[tmp_mask == 0] = np.NaN
            ax_image.imshow(tmp_mask, cmap=plt.cm.get_cmap('autumn'), zorder=10, alpha=.5)
            fig.suptitle(
                "animal {animal_id} session {session} scan {scan_idx} slice {slice}".format(
                    trace_id=trace_id, **key.fetch1()))
        ax.set_yticks([])
        ax.set_ylabel('Fluorescence [a.u.]')
        ax.set_xlabel('time [s]')
        sns.despine(fig, left=True)
        fig.savefig(outfile)

    def plot_galvo_ROIs(self, outdir='./'):
        import seaborn as sns
        import matplotlib.pyplot as plt

        sns.set_context('paper')
        theCM = sns.blend_palette(['lime', 'gold', 'deeppink'], n_colors=10)  # plt.cm.RdBu_r
        # theCM = plt.cm.get_cmap('viridis')

        for key in (self * self.GalvoSegmentation().proj() * Method.Galvo() & dict(segmentation='nmf')).fetch.as_dict:
            mask_px, mask_w, spikes, traces, ids = (
                self.GalvoROI() * self.SpikeRate() *
                ComputeTraces.Trace() & key & dict(segmentation=2)).fetch.order_by('trace_id')[
                'mask_pixels', 'mask_weights', 'spike_trace', 'trace', 'trace_id']

            template = np.stack([normalize(t)
                                 for t in (Prepare.GalvoAverageFrame() & key).fetch['frame']], axis=2).max(axis=2)

            d1, d2, fps = tuple(map(int, (Prepare.Galvo() & key).fetch1['px_height', 'px_width', 'fps']))
            hs = int(np.round(fps * 60))
            masks = self.GalvoROI.reshape_masks(mask_px, mask_w, d1, d2)
            try:
                sh.mkdir('-p', os.path.expanduser(outdir) + '/scan_idx{scan_idx}/slice{slice}'.format(**key))
            except:
                pass
            gs = plt.GridSpec(6, 2)

            N = len(spikes)
            for cell, (sp_trace, ca_trace, trace_id) in enumerate(zip(spikes, traces, ids)):
                print(
                    "{trace_id:03d}/{N}: animal_id {animal_id}\tsession {session}\tscan_idx {scan_idx:02d}\t{segmentation}\tslice {slice}".format(
                        trace_id=trace_id, N=N, **key))
                sp_trace = sp_trace.squeeze()
                ca_trace = ca_trace.squeeze()
                with sns.axes_style('white'):
                    fig = plt.figure(figsize=(9, 12), dpi=400)
                    ax_image = fig.add_subplot(gs[:-2, 0])

                with sns.axes_style('ticks'):
                    ax_small_tr = fig.add_subplot(gs[1, 1])
                    ax_small_ca = fig.add_subplot(gs[2, 1], sharex=ax_small_tr)
                    ax_sp = fig.add_subplot(gs[-1, :])
                    ax_tr = fig.add_subplot(gs[-2, :], sharex=ax_sp)

                # --- plot zoom in
                n = len(sp_trace)
                tmp = np.array(sp_trace)
                tmp[np.isnan(tmp)] = 0
                loc = np.argmax(np.convolve(tmp, np.ones(hs) / hs, mode='same'))
                loc = max(loc - hs // 2, 0)
                loc = n - hs if loc > n - hs else loc

                ax_small_tr.plot(sp_trace[loc:loc + hs], 'k', lw=1)
                ax_small_ca.plot(ca_trace[loc:loc + hs], 'k', lw=1)

                # --- plot traces
                ax_sp.plot(sp_trace, 'k', lw=1)

                ax_sp.fill_between([loc, loc + hs], np.zeros(2), np.ones(2) * np.nanmax(sp_trace),
                                   color='steelblue', alpha=0.5)
                ax_tr.plot(ca_trace, 'k', lw=1)
                ax_tr.fill_between([loc, loc + hs], np.zeros(2), np.ones(2) * np.nanmax(ca_trace),
                                   color='steelblue', alpha=0.5)
                ax_image.imshow(template, cmap=plt.cm.gray)
                # ax_image.contour(masks[..., cell], colors=theCM, zorder=10)
                tmp_mask = np.asarray(masks[..., cell])
                tmp_mask[tmp_mask == 0] = np.NaN
                ax_image.imshow(tmp_mask, cmap=plt.cm.get_cmap('autumn'), zorder=10, alpha=.3)

                fig.suptitle(
                    "animal_id {animal_id}:session {session}:scan_idx {scan_idx}:{segmentation}:slice{slice}:trace_id{trace_id}".format(
                        trace_id=trace_id, **key))

                sns.despine(fig)
                ax_sp.set_title('NMF spike trace', fontweight='bold')
                ax_tr.set_title('Raw trace', fontweight='bold')
                ax_small_tr.set_title('NMF spike trace', fontweight='bold')
                ax_small_ca.set_title('Raw trace', fontweight='bold')
                ax_sp.axis('tight')
                for a in [ax_small_ca, ax_small_tr, ax_sp, ax_tr]:
                    a.set_xticks([])
                    a.set_yticks([])
                    sns.despine(ax=a, left=True)
                ax_sp.set_xlabel('time')
                fig.tight_layout()
                plt.savefig(
                    outdir + "/scan_idx{scan_idx}/slice{slice}/trace_id{trace_id:03d}_animal_id_{animal_id}_session_{session}.png".format(
                        trace_id=trace_id, **key))
                plt.close(fig)

    def _make_tuples(self, key):
        """ Load scan one slice & channel at a time, correct for raster and motion
        artifacts and use CNMF to extract sources and deconvolve spike traces.

        See caiman_interface.demix_and_deconvolve_with_cnmf for an explanation of params
        """
        print('ExtractRaw: Processing scan {}'.format(key))

        # Insert key in ExtractRaw
        self.insert1(key)

        # Get scan filename
        scan_filename = (Scan() & key).get_local_filename()

        # Read the scan
        reader = TIFFReader(scan_filename)

        # Estimate number of components per slice
        num_components = (Prepare.Galvo() & key).estimate_num_components_per_slice()
        num_components = num_components * 2  # double it just to be sure

        # Set general parameters
        kwargs = {}
        kwargs['num_components'] = num_components
        kwargs['merge_threshold'] = 0.8
        kwargs['num_background_components'] = 4
        kwargs['init_on_patches'] = False

        # Set performance/execution parameters (heuristically)
        kwargs['num_processes'] = None  # None for all cores available
        kwargs['memory_usage_in_GB'] = 30
        kwargs['num_pixels_per_process'] = 10000
        kwargs['block_size'] = 10000

        # Set params specific to somatic or axonal/dendritic scans
        is_somatic = not (Session.TargetStructure() & key)
        if is_somatic:
            kwargs['init_method'] = 'greedy_roi'
            kwargs['AR_order'] = 2
            kwargs['neuron_size_in_pixels'] = 10
        else:
            kwargs['init_method'] = 'sparse_nmf'
            kwargs['AR_order'] = 0  # no impulse response function modelling
            kwargs['alpha_snmf'] = 100

        # Set params specific to initialization on patches
        if kwargs['init_on_patches']:
            kwargs['patch_downsampling_factor'] = 4
            kwargs['percentage_of_patch_overlap'] = .2

        # Over each channel and slice in the scan
        scan_slices, scan_channels = (Prepare.GalvoMotion() & key).fetch['slice', 'channel']
        for channel in scan_channels:
            num_traces_until_now = 0 # count traces over one channel

            for slice in scan_slices:
                # Load the scan
                scan = np.double(reader[:, :, channel - 1, slice - 1, :]).squeeze()

                # Correct scan
                correct_motion = (Prepare.GalvoMotion() & key &
                                  {'slice': slice, 'channel': channel}).get_correct_motion()
                correct_raster = (Prepare.Galvo() & key).get_correct_raster()
                corrected_scan = correct_motion(correct_raster(scan))

                # Compute and insert correlation image
                correlation_image = cmn.compute_correlation_image(corrected_scan)
                ExtractRaw.GalvoCorrelationImage().insert1({**key, 'slice': slice,
                                                            'channel': channel,
                                                            'correlation_image': correlation_image})

                # Extract traces
                cnmf_result = cmn.demix_and_deconvolve_with_cnmf(corrected_scan, **kwargs)
                (location_matrix, activity_matrix, background_location_matrix,
                background_activity_matrix, raw_traces, spikes, AR_params) = cnmf_result

                # Insert traces, spikes and spatial masks
                final_num_components = raw_traces.shape[0]
                for i in range(final_num_components):
                    # Create new trace key
                    trace_id = num_traces_until_now + i + 1
                    trace_key = {**key, 'trace_id': trace_id, 'channel': channel}

                    # Insert traces and spikes
                    ExtractRaw.Trace().insert1({**trace_key, 'raw_trace': raw_traces[i, :]})
                    ExtractRaw.SpikeRate().insert1({**trace_key, 'spike_trace': spikes[i, :]})

                    # Insert fitted AR parameters
                    if kwargs['AR_order'] > 0:
                        ExtractRaw.ARCoefficients().insert1({**trace_key, 'g': AR_params[i, :]})

                    # Get indices and weights of defined pixels in mask (matlab-like)
                    mask_as_F_ordered_vector = location_matrix[:, :, i].ravel(order='F')
                    defined_mask_indices = np.where(mask_as_F_ordered_vector)[0]
                    defined_mask_weights = mask_as_F_ordered_vector[defined_mask_indices]
                    defined_mask_indices += 1 # matlab indices start at 1

                    # Insert spatial mask
                    ExtractRaw.GalvoSegmentation().insert1({**key, 'slice': slice},
                                                           skip_duplicates=True)
                    ExtractRaw.GalvoROI().insert1({**trace_key, 'slice': slice,
                                                   'mask_pixels': defined_mask_indices,
                                                   'mask_weights': defined_mask_weights})
                num_traces_until_now += final_num_components # increase trace count

                # Insert background components
                background_dict = {**key, 'channel': channel, 'slice': slice,
                                   'masks': background_location_matrix,
                                   'activity': background_activity_matrix}
                ExtractRaw.BackgroundComponents().insert1(background_dict)

        # Insert CNMF parameters (one per scan)
        lowercase_kwargs = {key.lower(): value for key, value in kwargs.items()}
        ExtractRaw.CNMFParameters().insert1({**key, **lowercase_kwargs})

    def save_video(self, filename='cnmf_extraction.mp4', slice=1, channel=1,
                   start_index=0, seconds=30, dpi=200):
        """ Creates an animation video showing the original vs corrected scan.

        :param string filename: Output filename (path + filename)
        :param int slice: Slice to use for plotting. Starts at 1
        :param int channel: What channel from the scan to use. Starts at 1
        :param int start_index: Where in the scan to start the video.
        :param int seconds: How long in seconds should the animation run.
        :param int dpi: Dots per inch, controls the quality of the video.

        :returns Figure. You can call show() on it.
        :rtype: matplotlib.figure.Figure
        """
        # Get scan filename
        scan_filename = (Scan() & self).get_local_filename()

        # Get fps and calculate total number of frames
        fps = (Prepare.Galvo() & self).fetch1['fps']
        num_video_frames = int(round(fps * seconds))
        stop_index = start_index + num_video_frames

        # Load the scan
        reader = TIFFReader(scan_filename)
        scan = np.double(reader[:, :, channel - 1, slice - 1, start_index: stop_index])
        scan = scan.squeeze()

        # Correct the scan
        correct_motion = (Prepare.GalvoMotion() & self &
                          {'slice': slice, 'channel': channel}).get_correct_motion()
        correct_raster = (Prepare.Galvo() & self).get_correct_raster()
        raster_corrected = correct_raster(scan)
        motion_corrected = correct_motion(raster_corrected, range(start_index, stop_index))
        scan = motion_corrected

        # Get scan dimensions
        image_height, image_width, _ = scan.shape
        num_pixels = image_height * image_width

        # Get location and activity matrices
        location_matrix = self.get_all_masks(slice, channel)
        activity_matrix = self.get_all_traces(slice, channel)
        background_rel = ExtractRaw.BackgroundComponents() & self & {'slice': slice,
                                                                     'channel': channel}
        background_location_matrix, background_activity_matrix = \
            background_rel.fetch1['masks', 'activity']

        # Restrict computations to the necessary video frames
        activity_matrix = activity_matrix[:, start_index: stop_index]
        background_activity_matrix = background_activity_matrix[:, start_index: stop_index]

        # Calculate matrices
        extracted = np.dot(location_matrix.reshape(num_pixels, -1), activity_matrix)
        extracted = extracted.reshape(image_height, image_width, -1)
        background = np.dot(background_location_matrix.reshape(num_pixels, -1),
                            background_activity_matrix)
        background = background.reshape(image_height, image_width, -1)
        residual = scan - extracted - background

        # Create animation
        import matplotlib.animation as animation

        ## Set the figure
        fig = plt.figure()

        plt.subplot(2, 2, 1)
        plt.title('Original (Y)')
        im1 = plt.imshow(scan[:, :, 0], vmin=scan.min(), vmax=scan.max())  # just a placeholder
        plt.axis('off')
        plt.colorbar()

        plt.subplot(2, 2, 2)
        plt.title('Extracted (A*C)')
        im2 = plt.imshow(extracted[:, :, 0], vmin=extracted.min(), vmax=extracted.max())
        plt.axis('off')
        plt.colorbar()

        plt.subplot(2, 2, 3)
        plt.title('Background (B*F)')
        im3 = plt.imshow(background[:, :, 0], vmin=background.min(),
                         vmax=background.max())
        plt.axis('off')
        plt.colorbar()

        plt.subplot(2, 2, 4)
        plt.title('Residual (Y - A*C - B*F)')
        im4 = plt.imshow(residual[:, :, 0], vmin=residual.min(), vmax=residual.max())
        plt.axis('off')
        plt.colorbar()

        ## Make the animation
        def update_img(i):
            im1.set_data(scan[:, :, i])
            im2.set_data(extracted[:, :, i])
            im3.set_data(background[:, :, i])
            im4.set_data(residual[:, :, i])

        video = animation.FuncAnimation(fig, update_img, num_video_frames,
                                        interval=1000 / fps)

        # Save animation
        print('Saving video at:', filename)
        print('If this takes too long, stop it and call again with dpi < 200 (default)')
        video.save(filename, dpi=dpi)

        return fig

    def plot_contours(self, slice=1, channel=1):
        """ Draw contours of all masks over the correlation image.

        :param slice: Scan slice to use
        :param channel: Scan channel to use
        :returns: None
        """
        # Get location matrix
        location_matrix = self.get_all_masks(slice, channel)

        # Get correlation image if defined
        image_rel = ExtractRaw.GalvoCorrelationImage() & self & {'slice': slice,
                                                                 'channel': channel}
        correlation_image = image_rel.fetch1['correlation_image'] if image_rel else None

        # Draw contours
        cmn.plot_contours(location_matrix, correlation_image)

    def plot_impulse_responses(self, slice=1, channel=1, num_timepoints=100):
        """ Plots the individual impulse response functions for all traces assuming an
        autoregressive process (p > 0).

        Assumes p (AR_order) <  num_timepoints. Otherwise, it still works but results are
        wrong.

        :param int num_timepoints: The number of points after impulse to use for plotting.

        :returns Figure. You can call show() on it.
        :rtype: matplotlib.figure.Figure
        """
        ar_rel = ExtractRaw.ARCoefficients() & self & {'slice': slice, 'channel': channel}
        fps = (Prepare.Galvo() & self).fetch1['fps']

        # Get AR coefficients
        ar_coefficients = ar_rel.fetch['g'] if ar_rel else None

        if ar_coefficients is not None:
            fig = plt.figure()
            x_axis = np.arange(num_timepoints) / fps # make it seconds

            # Over each trace
            for g in ar_coefficients:
                AR_order = len(g)
                output = np.zeros(num_timepoints)
                output[0] = 1  # initial spike
                for i in range(1, num_timepoints):
                    output[i] = np.sum(g * output[i - 1: i - AR_order: -1])

                # Plot
                plt.plot(x_axis, output)

            return fig

    def get_all_masks(self, slice, channel):
        """Returns an image_width x image_height x num_masks matrix with all masks."""
        mask_rel = ExtractRaw.GalvoROI() & self & {'slice': slice, 'channel': channel}

        # Get masks
        image_height, image_width = (Prepare.Galvo() & self).fetch1['px_height',
                                                                    'px_width']
        mask_pixels, mask_weights = mask_rel.fetch.order_by('trace_id')['mask_pixels',
                                                                        'mask_weights']

        # Reshape masks
        location_matrix = ExtractRaw.GalvoROI.reshape_masks(mask_pixels, mask_weights,
                                                            image_height, image_width)

        return location_matrix

    def get_all_traces(self, slice, channel):
        """ Returns a num_traces x num_timesteps matrix with all traces."""
        trace_rel = ExtractRaw.Trace()*ExtractRaw.GalvoROI & self & {'slice': slice,
                                                                     'channel': channel}
        # Get traces
        raw_traces = trace_rel.fetch.order_by('trace_id')['raw_trace']

        # Reshape traces
        raw_traces = np.array([x.squeeze() for x in raw_traces])

        return raw_traces

@schema
class Sync(dj.Imported):
    definition = """
    -> Prepare
    ---
    -> vis.Session
    first_trial                 : int                           # first trial index from vis.Trial overlapping recording
    last_trial                  : int                           # last trial index from vis.Trial overlapping recording
    signal_start_time           : double                        # (s) signal start time on stimulus clock
    signal_duration             : double                        # (s) signal duration on stimulus time
    frame_times = null          : longblob                      # times of frames and slices
    sync_ts=CURRENT_TIMESTAMP   : timestamp                     # automatic
    """


@schema
class ComputeTraces(dj.Computed):
    definition = """   # compute traces
    -> ExtractRaw
    ---
    """

    class Trace(dj.Part):
        definition = """  # final calcium trace but before spike extraction or filtering
        -> ComputeTraces
        trace_id             : smallint                     #
        ---
        trace = null         : longblob                     # leave null same as ExtractRaw.Trace
        """

    @property
    def key_source(self):
        return (ExtractRaw() & ExtractRaw.Trace()).proj()

    @staticmethod
    def get_band_emission(fluorophore, center, band_width):
        from scipy import integrate as integr
        pass_band = (center - band_width / 2, center + band_width / 2)
        nu_loaded, s_loaded = (experiment.Fluorophore.EmissionSpectrum() &
                               dict(fluorophore=fluorophore, loaded=1)).fetch1['wavelength', 'fluorescence']

        nu_free, s_free = (experiment.Fluorophore.EmissionSpectrum() &
                           dict(fluorophore=fluorophore, loaded=0)).fetch1['wavelength', 'fluorescence']

        f_loaded = lambda xx: np.interp(xx, nu_loaded, s_loaded)
        f_free = lambda xx: np.interp(xx, nu_free, s_free)
        return integr.quad(f_free, *pass_band)[0], integr.quad(f_loaded, *pass_band)[0]

    @staticmethod
    def estimate_twitch_ratio(x, y, fps, df1, df2):
        from scipy import signal, stats

        # low pass filter for unsharp masking
        hh = signal.hamming(2 * np.round(fps / 0.03) + 1)
        hh /= hh.sum()

        # high pass filter for heavy denoising
        hl = signal.hamming(2 * np.round(fps / 8) + 1)
        hl /= hl.sum()
        x = mirrconv(x - mirrconv(x, hh), hl)
        y = mirrconv(y - mirrconv(y, hh), hl)

        slope, intercept, _, p, _ = stats.linregress(x, y)
        slope = -1 if slope >= 0 else slope
        return df2 / df1 / slope

    def _make_tuples(self, key):
        if ExtractRaw.Trace() & key:
            fluorophore = (experiment.Session.Fluorophore() & key).fetch1['fluorophore']
            if fluorophore != 'Twitch2B':
                print('Populating', key)

                def remove_channel(x):
                    x.pop('channel')
                    return x

                self.insert1(key)
                self.Trace().insert(
                    [remove_channel(x) for x in (ExtractRaw.Trace() & key).proj(trace='raw_trace').fetch.as_dict])
            elif fluorophore == 'Twitch2B':
                # --- get channel indices and filter passbands for twitch settings
                filters = experiment.PMTFilterSet() * experiment.PMTFilterSet.Channel() \
                          & dict(pmt_filter_set='2P3 blue-green A')
                fps = (Prepare.Galvo() & key).fetch1['fps']
                green_idx, green_center, green_pb = \
                    (filters & dict(color='green')).fetch1['pmt_channel', 'spectrum_center', 'spectrum_bandwidth']
                blue_idx, blue_center, blue_pb = \
                    (filters & dict(color='blue')).fetch1['pmt_channel', 'spectrum_center', 'spectrum_bandwidth']

                # --- compute theoretical emission over filter spectra
                g_free, g_loaded = self.get_band_emission(fluorophore, green_center, green_pb)
                b_free, b_loaded = self.get_band_emission(fluorophore, blue_center, blue_pb)
                dg = g_loaded - g_free
                db = b_loaded - b_free

                green = (ExtractRaw.Trace() & dict(key, channel=green_idx)).proj(green='channel',
                                                                                 green_trace='raw_trace')
                blue = (ExtractRaw.Trace() & dict(key, channel=blue_idx)).proj(blue='channel',
                                                                               blue_trace='raw_trace')

                self.insert1(key)
                for trace_id, gt, bt in zip(*(green * blue).fetch['trace_id', 'green_trace', 'blue_trace']):
                    print(
                        '\tProcessing animal_id: {animal_id}\t session: {session}\t scan_idx: {scan_idx}\ttrace: {trace_id}'.format(
                            trace_id=trace_id, **key))
                    gt, bt = gt.squeeze(), bt.squeeze()
                    start = notnan(gt * bt)
                    end = notnan(gt * bt, len(gt) - 1, increment=-1)
                    gamma = self.estimate_twitch_ratio(gt[start:end], bt[start:end], fps, dg, db)

                    x = np.zeros_like(gt) * np.NaN
                    gt, bt = gt[start:end], bt[start:end]
                    r = (gt - bt) / (gt + bt)
                    x[start:end] = (-b_free + g_free * gamma - r * (b_free + g_free * gamma)) / \
                                   (db - dg * gamma + r * (db + dg * gamma))

                    trace_key = dict(key, trace_id=trace_id, trace=x.astype(np.float32)[:, None])
                    self.Trace().insert1(trace_key)


@schema
class SpikeMethod(dj.Lookup):
    definition = """
    spike_method   :  smallint   # spike inference method
    ---
    spike_method_name     : varchar(16)   #  short name to identify the spike inference method
    spike_method_details  : varchar(255)  #  more details about
    language :  enum('matlab','python')   #  implementation language
    """

    contents = [
        [2, "oopsi", "nonnegative sparse deconvolution from Vogelstein (2010)", "python"],
        [3, "stm", "spike triggered mixture model from Theis et al. (2016)", "python"],
        [5, "nmf", "", "matlab"]
    ]

    def spike_traces(self, X, fps):
        try:
            import c2s
        except ImportError:
            warn("c2s was not found. You won't be able to populate ExtracSpikes")
        assert self.fetch1['language'] == 'python', "This tuple cannot be computed in python."
        if self.fetch1['spike_method'] == 3:
            N = len(X)
            for i, trace in enumerate(X):
                print('Predicting trace %i/%i' % (i + 1, N))
                tr0 = np.array(trace.pop('trace').squeeze())
                start = notnan(tr0)
                end = notnan(tr0, len(tr0) - 1, increment=-1)
                trace['calcium'] = np.atleast_2d(tr0[start:end + 1])

                trace['fps'] = fps
                data = c2s.preprocess([trace], fps=fps)
                data = c2s.predict(data, verbosity=0)

                tr0[start:end + 1] = data[0].pop('predictions')
                data[0]['rate_trace'] = tr0.T
                data[0].pop('calcium')
                data[0].pop('fps')

                yield data[0]


@schema
class Spikes(dj.Computed):
    definition = """  # infer spikes from calcium traces
    -> ComputeTraces
    -> SpikeMethod
    """

    @property
    def key_source(self):
        return (ComputeTraces() * SpikeMethod() & "language='python'").proj()

    class RateTrace(dj.Part):
        definition = """  # Inferred
        -> Spikes
        -> ExtractRaw
        trace_id  : smallint
        ---
        rate_trace = null  : longblob     # leave null same as ExtractRaw.Trace
        """

    def plot_traces(self, outdir='./'):

        import matplotlib.pyplot as plt
        import seaborn as sns
        gs = plt.GridSpec(2, 5)
        for key in (ComputeTraces.Trace() & self).fetch.keys():
            print('Processing', key)
            fps = (Prepare.Galvo() & key).fetch1['fps']

            hs = int(np.round(fps * 30))

            fig = plt.figure(figsize=(10, 4))
            ax_ca = fig.add_subplot(gs[0, :3])
            ax_sp = fig.add_subplot(gs[1, :3], sharex=ax_ca)

            ax_cas = fig.add_subplot(gs[0, 3:], sharey=ax_ca)
            ax_sps = fig.add_subplot(gs[1, 3:], sharex=ax_cas, sharey=ax_sp)

            ca = (ComputeTraces.Trace() & key).fetch1['trace'].squeeze()
            t = np.arange(len(ca)) / fps
            ax_ca.plot(t, ca, 'k')
            loc = None
            for sp, meth in zip(*(self.RateTrace() * SpikeMethod() & key).fetch['rate_trace', 'spike_method_name']):
                ax_sp.plot(t, sp, label=meth)
                # --- plot zoom in
                if loc is None:
                    n = len(sp)
                    tmp = np.array(sp)
                    tmp[np.isnan(tmp)] = 0
                    loc = np.argmax(np.convolve(tmp, np.ones(hs) / hs, mode='same'))
                    loc = max(loc - hs // 2, 0)
                    loc = n - hs if loc > n - hs else loc
                    ax_cas.plot(t[loc:loc + hs], ca[loc:loc + hs], 'k')
                    ax_ca.fill_between([t[loc], t[loc + hs - 1]], np.nanmin(ca) * np.ones(2),
                                       np.nanmax(ca) * np.ones(2),
                                       color='dodgerblue', zorder=-10)
                ax_sps.plot(t[loc:loc + hs], sp[loc:loc + hs], label=meth)

            ax_sp.set_xlabel('time [s]')
            ax_sps.set_xlabel('time [s]')

            ax_sp.legend()
            ax_sps.legend()

            try:
                sh.mkdir('-p', os.path.expanduser(outdir) + '/session{session}/scan_idx{scan_idx}/'.format(**key))
            except:
                pass

            fig.tight_layout()
            plt.savefig(outdir +
                        "/session{session}/scan_idx{scan_idx}/trace{trace_id:03d}_animal_id_{animal_id}.png".format(
                            **key))
            plt.close(fig)

    def _make_tuples(self, key):
        print('Populating Spikes for ', key, end='...', flush=True)
        method = (SpikeMethod() & key).fetch1['spike_method_name']
        if method == 'stm':
            prep = (Prepare() * Prepare.Aod() & key) or (Prepare() * Prepare.Galvo() & key)
            fps = prep.fetch1['fps']
            X = [dict(trace=fill_nans(x['trace'].astype('float64'))) for x in
                 (ComputeTraces.Trace() & key).proj('trace').fetch.as_dict]

            self.insert1(key)
            for x in (SpikeMethod() & key).spike_traces(X, fps):
                self.RateTrace().insert1(dict(key, **x))
        elif method == 'nmf':
            if ExtractRaw.SpikeRate() & key:
                self.insert1(key)
                for x in (ExtractRaw.SpikeRate() & key).fetch.as_dict:
                    x['rate_trace'] = x.pop('spike_trace')
                    x.pop('channel')
                    self.RateTrace().insert1(dict(key, **x))
        elif method == 'oopsi':
            prep = (Prepare() * Prepare.Aod() & key) or (Prepare() * Prepare.Galvo() & key)
            self.insert1(key)
            fps = prep.fetch1['fps']
            part = self.RateTrace()
            for trace, trace_key in zip(*(ComputeTraces.Trace() & key).fetch['trace', dj.key]):
                trace = pyfnnd.deconvolve(fill_nans(np.float64(trace.flatten())), dt=1 / fps)[0]
                part.insert1(dict(trace_key, rate_trace=trace.astype(np.float32)[:, np.newaxis], **key))
        else:
            raise NotImplementedError('Method {spike_method} not implemented.'.format(**key))
        print('Done', flush=True)


@schema
class EyeQuality(dj.Lookup):
    definition = """
    # Different eye quality definitions for Tracking

    eye_quality                : smallint
    ---
    description                : varchar(255)
    """

    contents = [
        (-1, 'unusable'),
        (0, 'good quality'),
        (1, 'poor quality'),
        (2, 'very poor quality (not well centered, pupil not fully visible)'),
        (3, 'good (but pupil is not the brightest spot)'),
        (4, 'very dark'),
        (5, 'like 4 but more slack in ratio'),
    ]


@schema
class BehaviorSync(dj.Imported):
    definition = """
    -> experiment.Scan
    ---
    frame_times                  : longblob # time stamp of imaging frame on behavior clock
    """


@schema
class Eye(dj.Imported):
    definition = """
    # eye velocity and timestamps

    -> experiment.Scan
    ---
    -> EyeQuality
    eye_roi                     : tinyblob  # manual roi containing eye in full-size movie
    eye_time                    : longblob  # timestamps of each frame in seconds, with same t=0 as patch and ball data
    total_frames                : int       # total number of frames in movie.
    eye_ts=CURRENT_TIMESTAMP    : timestamp # automatic
    """

    def unpopulated(self):
        """
        Returns all keys from Scan()*Session() that are not in Eye but have a video.


        :param path_prefix: prefix to the path to find the video (usually '/mnt/', but empty by default)
        """

        rel = experiment.Session() * experiment.Scan.EyeVideo()
        path_prefix = config['path.mounts']
        restr = [k for k in (rel - self).proj('behavior_path', 'filename').fetch.as_dict() if
                 os.path.exists("{path_prefix}/{behavior_path}/{filename}".format(path_prefix=path_prefix, **k))]
        return (rel - self) & restr

    def grab_timestamps_and_frames(self, key, n_sample_frames=10):

        import cv2

        rel = experiment.Session() * experiment.Scan.EyeVideo() * experiment.Scan.BehaviorFile().proj(
            hdf_file='filename')

        info = (rel & key).fetch1()

        avi_path = lab.Paths().get_local_path("{behavior_path}/{filename}".format(**info))
        # replace number by %d for hdf-file reader

        tmp = info['hdf_file'].split('.')
        if not '%d' in tmp[0]:
            info['hdf_file'] = tmp[0][:-1] + '%d.' + tmp[-1]

        hdf_path = lab.Paths().get_local_path("{behavior_path}/{hdf_file}".format(**info))

        data = read_video_hdf5(hdf_path)
        packet_length = data['analogPacketLen']
        dat_time, _ = ts2sec(data['ts'], packet_length)

        if float(data['version']) == 2.:
            cam_key = 'eyecam_ts'
            eye_time, _ = ts2sec(data[cam_key][0])
        else:
            cam_key = 'cam1ts' if info['rig'] == '2P3' else  'cam2ts'
            eye_time, _ = ts2sec(data[cam_key])

        total_frames = len(eye_time)

        frame_idx = np.floor(np.linspace(0, total_frames - 1, n_sample_frames))

        cap = cv2.VideoCapture(avi_path)
        no_frames = int(cap.get(cv2.CAP_PROP_FRAME_COUNT))

        if total_frames != no_frames:
            warn("{total_frames} timestamps, but {no_frames}  movie frames.".format(total_frames=total_frames,
                                                                                    no_frames=no_frames))
            if total_frames > no_frames and total_frames and no_frames:
                total_frames = no_frames
                eye_time = eye_time[:total_frames]
                frame_idx = np.round(np.linspace(0, total_frames - 1, n_sample_frames)).astype(int)
            else:
                raise PipelineException('Can not reconcile frame count', key)
        frames = []
        for frame_pos in frame_idx:
            cap.set(cv2.CAP_PROP_POS_FRAMES, frame_pos)
            ret, frame = cap.read()

            frames.append(np.asarray(frame, dtype=float)[..., 0])
        frames = np.stack(frames, axis=2)
        return eye_time, frames, total_frames

    def _make_tuples(self, key):
        key['eye_time'], frames, key['total_frames'] = self.grab_timestamps_and_frames(key)

        try:
            import cv2
            print('Drag window and print q when done')
            rg = CVROIGrabber(frames.mean(axis=2))
            rg.grab()
        except ImportError:
            rg = ROIGrabber(frames.mean(axis=2))

        with dj.config(display__width=50):
            print(EyeQuality())
        key['eye_quality'] = int(input("Enter the quality of the eye: "))
        key['eye_roi'] = rg.roi
        self.insert1(key)
        print('[Done]')
        if input('Do you want to stop? y/N: ') == 'y':
            self.connection.commit_transaction()
            raise PipelineException('User interrupted population.')



schema.spawn_missing_classes()<|MERGE_RESOLUTION|>--- conflicted
+++ resolved
@@ -1,22 +1,25 @@
+import os
+from warnings import warn
+
 import datajoint as dj
-from tiffreader import TIFFReader
-from . import experiment, vis, PipelineException
-from warnings import warn
 import numpy as np
 import sh
-import os
 from commons import lab
+from tiffreader import TIFFReader
+
+from . import experiment, PipelineException
+
 try:
     import pyfnnd
 except ImportError:
-    warn('Could not load pyfnnd.  Oopsi spike inference will fail. Install from https://github.com/cajal/PyFNND.git')
+    warn(
+        'Could not load pyfnnd.  Oopsi spike inference will fail. Install from https://github.com/cajal/PyFNND.git')
 from .utils.dsp import mirrconv
-from .utils.eye_tracking import ROIGrabber, ts2sec, read_video_hdf5, PupilTracker, CVROIGrabber
+from .utils.eye_tracking import ROIGrabber, ts2sec, read_video_hdf5, CVROIGrabber
 from . import config
 from distutils.version import StrictVersion
 from .utils import galvo_corrections
 from .experiment import Session, Scan
-import imreg_dft as ird
 import matplotlib.pyplot as plt
 from .utils import caiman_interface as cmn
 
@@ -256,51 +259,6 @@
 
         return fig
 
-<<<<<<< HEAD
-=======
-
-@schema
-class CorrelationImage(dj.Computed):
-    definition = """
-    # correlation image to identify responsive parts
-
-    -> Prepare
-    -> Slice
-    -> Channel
-    ---
-    correlation_image   : longblob # correlation image
-    """
-
-    key_source = Prepare() & Prepare.GalvoMotion()
-
-    def _make_tuples(self, key):
-        print('Processing', key, flush=True)
-
-        scan_path = (Session() & key).fetch1['scan_path']
-        local_path = lab.Paths().get_local_path(scan_path)
-        scan_name = (Scan() & key).fetch1['filename']
-        local_filename = os.path.join(local_path, scan_name) + '_*.tif'  # all parts
-         # Get raster_correction and motion_correction params
-        raster_phase, fill_fraction = (Prepare.Galvo() & key).fetch1['raster_phase', 'fill_fraction']
-
-        # Load the scan
-        reader = TIFFReader(local_filename)
-        for sli, channel in zip(*(Prepare.GalvoMotion() & key).fetch['slice', 'channel']):
-            print('Processing channel {} of slice {}'.format(channel, sli), flush=True)
-            xy_motion = (Prepare.GalvoMotion() & key & dict(slice=sli, channel=channel)).fetch1['motion_xy']
-            scan = np.double(reader[:, :, channel - 1, sli - 1, :]).squeeze()
-
-            # Correct the scan
-            raster_corrected = galvo_corrections.correct_raster(scan, raster_phase, fill_fraction)
-            motion_corrected = galvo_corrections.correct_motion(raster_corrected, xy_motion)
-
-            m = cmn.movie(motion_corrected)
-            self.insert1(dict(key,
-                              correlation_image=m.local_correlations(),
-                              slice=sli, channel=channel))
-
-
->>>>>>> 6355f992
 @schema
 class Method(dj.Lookup):
     definition = """  #  methods for extraction from raw data for either AOD or Galvo data
@@ -1092,7 +1050,6 @@
     def plot_traces(self, outdir='./'):
 
         import matplotlib.pyplot as plt
-        import seaborn as sns
         gs = plt.GridSpec(2, 5)
         for key in (ComputeTraces.Trace() & self).fetch.keys():
             print('Processing', key)
